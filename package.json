--- conflicted
+++ resolved
@@ -35,11 +35,7 @@
     ],
     "configuration": {
       "type": "object",
-<<<<<<< HEAD
       "title": "Glean",
-=======
-      "title": "Glean Configuration",
->>>>>>> 218878d9
       "properties": {
         "glean.jsFilesExtensions": {
           "type": [
@@ -62,7 +58,6 @@
           "type": "boolean",
           "default": false,
           "description": "Specifies whether to switch to the target file after extracting the content or not"
-<<<<<<< HEAD
         },
         "glean.experiments": {
           "type": [
@@ -75,14 +70,6 @@
     },
   "scripts": {
     "vscode:prepublish": "npm run compile",
-=======
-        }
-      }
-    }
-  },
-  "scripts": {
-    "vscode:prepublish": "npm test",
->>>>>>> 218878d9
     "compile": "tsc -p ./",
     "watch": "tsc -watch -p ./",
     "postinstall": "node ./node_modules/vscode/bin/install",
@@ -90,10 +77,7 @@
     "semantic-release": "semantic-release"
   },
   "devDependencies": {
-<<<<<<< HEAD
     "@babel/helper-module-imports": "^7.0.0",
-=======
->>>>>>> 218878d9
     "@babel/plugin-proposal-object-rest-spread": "^7.0.0",
     "@semantic-release/changelog": "^2.1.2",
     "@semantic-release/git": "^5.0.0",
@@ -106,18 +90,12 @@
     "@types/sinon": "^4.3.0",
     "@types/sinon-chai": "^2.7.29",
     "chai": "^4.2.0",
-<<<<<<< HEAD
     "prettier": "1.15.3",
-=======
->>>>>>> 218878d9
     "semantic-release": "^15.10.0",
     "semantic-release-vsce": "^2.1.2",
     "sinon": "^4.5.0",
     "sinon-chai": "^3.0.0",
-<<<<<<< HEAD
     "tslint-config-prettier": "^1.17.0",
-=======
->>>>>>> 218878d9
     "typescript": "^2.6.1",
     "vscode": "^1.1.21"
   },
