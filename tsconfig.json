{
<<<<<<< HEAD
    "compilerOptions": {
        "module": "commonjs",
        "target": "es6",
        "outDir": "out",
        "lib": [
            "es2017",
            "es6"
        ],
        "sourceMap": true,
        "rootDir": "src"
    },
    "exclude": [
        "node_modules",
        ".vscode-test"
    ]
=======
  "compilerOptions": {
    "module": "commonjs",
    "target": "es6",
    "outDir": "out",
    "lib": ["es6"],
    "sourceMap": true,
    "rootDir": "src"
  },
  "include": ["./src/**/*.ts"],
  "exclude": ["./node_modules/**/*", ".vscode-test"]
>>>>>>> 218878d9
}<|MERGE_RESOLUTION|>--- conflicted
+++ resolved
@@ -1,5 +1,4 @@
 {
-<<<<<<< HEAD
     "compilerOptions": {
         "module": "commonjs",
         "target": "es6",
@@ -15,16 +14,4 @@
         "node_modules",
         ".vscode-test"
     ]
-=======
-  "compilerOptions": {
-    "module": "commonjs",
-    "target": "es6",
-    "outDir": "out",
-    "lib": ["es6"],
-    "sourceMap": true,
-    "rootDir": "src"
-  },
-  "include": ["./src/**/*.ts"],
-  "exclude": ["./node_modules/**/*", ".vscode-test"]
->>>>>>> 218878d9
 }