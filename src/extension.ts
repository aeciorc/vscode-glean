'use strict';

import * as vscode from 'vscode';
import { showDirectoryPicker } from './directories-picker';
import { showFilePicker } from './file-picker';
import { selectedText, openFile, showErrorMessage, currentEditorPath, activeFileName, selectedTextStart, selectedTextEnd, activeEditor } from './editor';
import { appendTextToFile, removeContentFromFileAtLineAndColumn, prependTextToFile } from './file-system';
import { generateImportStatementFromFile, getIdentifier, exportAllDeclarationsCommonJS, exportAllDeclarationsESM, transformJSIntoExportExpressions } from './parsing';
import * as relative from 'relative';
import * as path from 'path';
import { shouldBeConsideredJsFiles, esmModuleSystemUsed, commonJSModuleSystemUsed } from './settings';
import { isJSX, wrapWithComponent, createComponentInstance } from './modules/jsx';

export type ProcessedSelection = {
  text: string;
  metadata?: any
}

const preprocessSelection = (destinationPath): ProcessedSelection => {
  let selection = selectedText();
  if (isOperationBetweenJSFiles(destinationPath) && isJSX(selection)) {
    return wrapWithComponent(destinationPath, selection);
  } else {
    return { text: selection };
  }
};

const appendSelectedTextToFile = ({ text: selection }, destinationPath) => {
  let text;

  if (isOperationBetweenJSFiles(destinationPath)) {
    text = transformJSIntoExportExpressions(selection);
  } else {
    text = selection;
  }

  return appendTextToFile(`
<<<<<<< HEAD
${text}
=======
  ${text}
>>>>>>> c6dd6f38
  `, destinationPath);
};

const prependImportsToFileIfNeeded = ({ text: selection }, destinationFilePath) => {

  if (!isOperationBetweenJSFiles(destinationFilePath)) return;

<<<<<<< HEAD
  const originFilePath = activeFileName();
  const identifiers = getIdentifier(selectedText());
=======
  const originFilePath = vscode.window.activeTextEditor.document.fileName;
  const identifiers = getIdentifier(selection);
>>>>>>> c6dd6f38
  const destinationPathRelativeToOrigin = relative(originFilePath, destinationFilePath);

  const destinationFileName = path.parse(destinationPathRelativeToOrigin).name;
  const destinationModule = [
    ...destinationPathRelativeToOrigin.split('/').slice(0, -1),
    destinationFileName
  ].join('/');

  const importStatement = generateImportStatementFromFile(identifiers, destinationModule);

  return prependTextToFile(importStatement, originFilePath);
}

const removeSelectedTextFromOriginalFile = (selection) => {
  let content = '';
  if (selection.metadata.isJSX) {
    content = createComponentInstance(selection.metadata.name, selection.metadata.componentProperties);
  }
  return removeContentFromFileAtLineAndColumn(
<<<<<<< HEAD
    selectedTextStart(),
    selectedTextEnd(),
    activeFileName());
=======
    vscode.window.activeTextEditor.selection.start,
    vscode.window.activeTextEditor.selection.end,
    vscode.window.activeTextEditor.document.fileName, content);
>>>>>>> c6dd6f38
}

const isOperationBetweenJSFiles = destinationPath => shouldBeConsideredJsFiles(activeFileName(), destinationPath);

const handleError = e => {
  if (e) {
    showErrorMessage(e.message);
  }
};

export class CompleteActionProvider implements vscode.CodeActionProvider {
  public provideCodeActions(): Promise<vscode.Command[]> {
    return new Promise(resolve => resolve([
      {
        command: 'extension.extractToFile',
        title: 'Export to File'
      }
    ])
    );
  }
}

export async function run() {

  var editor = activeEditor();
  if (!editor) {
    return; // No open text editor
  }

  try {
    const folderPath = await showDirectoryPicker()
    const filePath = await showFilePicker(folderPath);

    await appendSelectedTextToFile(filePath);
    await removeSelectedTextFromOriginalFile();
    await prependImportsToFileIfNeeded(filePath);
    await openFile(filePath);

  } catch (e) {
    handleError(e);
  }

<<<<<<< HEAD
}
=======
      const selectionProccessingResult = preprocessSelection(filePath);
      await appendSelectedTextToFile(selectionProccessingResult, filePath);
      await removeSelectedTextFromOriginalFile(selectionProccessingResult);
      await prependImportsToFileIfNeeded(selectionProccessingResult, filePath);
      await openFile(filePath);
>>>>>>> c6dd6f38

export function activate(context: vscode.ExtensionContext) {
  context.subscriptions.push(vscode.languages.registerCodeActionsProvider({ pattern: '**/*.*' }, new CompleteActionProvider()));

  const disposable = vscode.commands.registerCommand('extension.extractToFile', run);

}

// this method is called when your extension is deactivated
export function deactivate() {
}<|MERGE_RESOLUTION|>--- conflicted
+++ resolved
@@ -35,11 +35,7 @@
   }
 
   return appendTextToFile(`
-<<<<<<< HEAD
-${text}
-=======
   ${text}
->>>>>>> c6dd6f38
   `, destinationPath);
 };
 
@@ -47,13 +43,9 @@
 
   if (!isOperationBetweenJSFiles(destinationFilePath)) return;
 
-<<<<<<< HEAD
   const originFilePath = activeFileName();
-  const identifiers = getIdentifier(selectedText());
-=======
-  const originFilePath = vscode.window.activeTextEditor.document.fileName;
   const identifiers = getIdentifier(selection);
->>>>>>> c6dd6f38
+
   const destinationPathRelativeToOrigin = relative(originFilePath, destinationFilePath);
 
   const destinationFileName = path.parse(destinationPathRelativeToOrigin).name;
@@ -73,15 +65,9 @@
     content = createComponentInstance(selection.metadata.name, selection.metadata.componentProperties);
   }
   return removeContentFromFileAtLineAndColumn(
-<<<<<<< HEAD
     selectedTextStart(),
     selectedTextEnd(),
-    activeFileName());
-=======
-    vscode.window.activeTextEditor.selection.start,
-    vscode.window.activeTextEditor.selection.end,
-    vscode.window.activeTextEditor.document.fileName, content);
->>>>>>> c6dd6f38
+    activeFileName(), content);
 }
 
 const isOperationBetweenJSFiles = destinationPath => shouldBeConsideredJsFiles(activeFileName(), destinationPath);
@@ -115,24 +101,17 @@
     const folderPath = await showDirectoryPicker()
     const filePath = await showFilePicker(folderPath);
 
-    await appendSelectedTextToFile(filePath);
-    await removeSelectedTextFromOriginalFile();
-    await prependImportsToFileIfNeeded(filePath);
+    const selectionProccessingResult = preprocessSelection(filePath);
+    await appendSelectedTextToFile(selectionProccessingResult, filePath);
+    await removeSelectedTextFromOriginalFile(selectionProccessingResult);
+    await prependImportsToFileIfNeeded(selectionProccessingResult, filePath);
     await openFile(filePath);
 
   } catch (e) {
     handleError(e);
   }
 
-<<<<<<< HEAD
 }
-=======
-      const selectionProccessingResult = preprocessSelection(filePath);
-      await appendSelectedTextToFile(selectionProccessingResult, filePath);
-      await removeSelectedTextFromOriginalFile(selectionProccessingResult);
-      await prependImportsToFileIfNeeded(selectionProccessingResult, filePath);
-      await openFile(filePath);
->>>>>>> c6dd6f38
 
 export function activate(context: vscode.ExtensionContext) {
   context.subscriptions.push(vscode.languages.registerCodeActionsProvider({ pattern: '**/*.*' }, new CompleteActionProvider()));
