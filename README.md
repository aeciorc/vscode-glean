<p align="center">
  <img src="https://github.com/wix/vscode-glean/blob/master/assets/github_logo.png?raw=true">
</p>

# VSCode Glean

> The extension provides refactoring tools for your React/Javascript/Typescript codebase

[![Build Status](https://travis-ci.org/wix/vscode-glean.svg?branch=master)](https://travis-ci.org/wix/vscode-glean)
[![](https://vsmarketplacebadge.apphb.com/version/wix.glean.svg)](https://marketplace.visualstudio.com/items?itemName=wix.glean)

<<<<<<< HEAD
The extension provides refactoring tools for your React codebase: extract JSX into a new component, convert Class Components to Functional Components and more! In addition, you can extract regular Javascript/Typescript code between files, while handling exporting the selected code from the old location and importing in the new one!

## Highlights

- Allows extracting JSX into new component
- Allows converting Class Components to Functional Components and vice-verse
- Allows wrapping JSX with conditional
=======
The extension provides refactoring tools for your React codebase: extract JSX into a new component, convert Functions to Stateful React Components and more! In addition, you can extract regular Javascript/Typescript code between files, while handling exporting the selected code from the old location and importing in the new one!

## Highlights
- Allows extracting JSX into new components as well as other React code refactoring options
>>>>>>> 8b1c33db
- Moving code between files
- Typescript support
- ES2015 modules support
- CommonJS modules support

## Installation

Go to the link below and click `Install`.

[Visual Studio Code Market Place: Glean](https://marketplace.visualstudio.com/items?itemName=wix.glean)

## Features

<<<<<<< HEAD
### Extracting JSX into a new Component
=======
### Extract to file

Select text and use either VSCode's code suggestion (aka "Lightbulb") or Command Pallet ('Extract to File' command) to extract the text.
>>>>>>> 8b1c33db

Glean allows easy extraction of JSX into new React components. Just select the JSX to extract, and Glean will handle all the rest:

- Generate Stateful or Stateless Component, such that the extracted JSX will continue to function.
- It will identify all inputs to the newly created component.
- Replace extracted JSX with newly created component, while providing it with all the props.

![Example of JSX extraction](https://github.com/wix/vscode-glean/blob/master/assets/extract-to-comp.gif?raw=true)

### Converting Functional Component to Stateful Component

![Example of Stateless to Stateful Component Conversion](https://github.com/wix/vscode-glean/blob/master/assets/stateless-to-stateful.gif?raw=true)

### Converting Stateful Component to Functional Component

![Example of Stateful to Stateless Component Conversion](https://github.com/wix/vscode-glean/blob/master/assets/stateful-to-stateless.gif?raw=true)

**WARNING!!! This refactoring will delete all Lifecycle methods and setState calls!**

### Render Conditionally

![Example of Render Conditionally](https://github.com/wix/vscode-glean/blob/master/assets/glean-conditional.gif?raw=true)

### Extract to file

Select text and either VSCode's code suggestion (aka "Lightbulb") or Command Pallet ('Extract to File' command) to extract the text.

![Example of Javascript Extraction](https://github.com/wix/vscode-glean/blob/master/assets/extract-to-file.gif?raw=true)

## Experiments Features

All the experimental features are opt-in and need to be enabled through the configuration.

### Hooks Support for Class Component to Functional Component Refactoring

![Example of Hooks Support](https://github.com/wix/vscode-glean/blob/master/assets/hooks.gif?raw=true)

## Configuration Options

#### glean.jsModuleSystem (Default: 'esm')

Determines how the selected code will be exported/imported. Valid options are 'esm' and 'commonjs'.

#### glean.jsFilesExtensions (Default: [ "js", "jsx", "ts", "tsx" ])

List of extensions of files that should be treated as javascript files. This determines whether or not the snippet will be exported and imported. The snippet will be treated as javascript only if the extension of both origin and target files appears in this list.

#### glean.switchToTarget (Default: false)

Determines whether VSCode should switch to target file after extracting.

#### glean.experiments (Default: [])

A list of enabled experimental features. Available experimental features:

- "hooksForFunctionalComponents" - Hooks Support

## Contribute

Feel free to open issues or PRs!

### Getting started

In order to start working all you need to do is:

```sh
$ git clone git@github.com:wix/vscode-glean.git
$ cd vscode-glean
$ npm install
$ code .
```

### Running Extension

- Go to VSCode debug sidebar
- Select `Extension` from the dropdown
- Hit `F5`

### Running Tests

- Go to VSCode debug sidebar
- Select `Extension Tests` from the dropdown
- Hit `F5`

### Commit messages

Please refer to to the following [guide](https://marketplace.visualstudio.com/items?itemName=wix.glean).<|MERGE_RESOLUTION|>--- conflicted
+++ resolved
@@ -9,7 +9,6 @@
 [![Build Status](https://travis-ci.org/wix/vscode-glean.svg?branch=master)](https://travis-ci.org/wix/vscode-glean)
 [![](https://vsmarketplacebadge.apphb.com/version/wix.glean.svg)](https://marketplace.visualstudio.com/items?itemName=wix.glean)
 
-<<<<<<< HEAD
 The extension provides refactoring tools for your React codebase: extract JSX into a new component, convert Class Components to Functional Components and more! In addition, you can extract regular Javascript/Typescript code between files, while handling exporting the selected code from the old location and importing in the new one!
 
 ## Highlights
@@ -17,12 +16,6 @@
 - Allows extracting JSX into new component
 - Allows converting Class Components to Functional Components and vice-verse
 - Allows wrapping JSX with conditional
-=======
-The extension provides refactoring tools for your React codebase: extract JSX into a new component, convert Functions to Stateful React Components and more! In addition, you can extract regular Javascript/Typescript code between files, while handling exporting the selected code from the old location and importing in the new one!
-
-## Highlights
-- Allows extracting JSX into new components as well as other React code refactoring options
->>>>>>> 8b1c33db
 - Moving code between files
 - Typescript support
 - ES2015 modules support
@@ -36,13 +29,7 @@
 
 ## Features
 
-<<<<<<< HEAD
 ### Extracting JSX into a new Component
-=======
-### Extract to file
-
-Select text and use either VSCode's code suggestion (aka "Lightbulb") or Command Pallet ('Extract to File' command) to extract the text.
->>>>>>> 8b1c33db
 
 Glean allows easy extraction of JSX into new React components. Just select the JSX to extract, and Glean will handle all the rest:
 
